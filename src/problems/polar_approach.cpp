--- conflicted
+++ resolved
@@ -28,16 +28,10 @@
 double PolarApproach::viewing_angle  = 2*M_PI/3;
 double PolarApproach::no_view_reward = 0       ;
 // Collision
-<<<<<<< HEAD
-double PolarApproach::collision_x      =  0.15;
-double PolarApproach::collision_y      =  0.25;
-double PolarApproach::collision_reward = -3;
-=======
 double PolarApproach::collision_x_front =  0.15;
 double PolarApproach::collision_x_back  =  0.20;
 double PolarApproach::collision_y       =  0.25;
-double PolarApproach::collision_reward  = -5;
->>>>>>> d6f4e7ab
+double PolarApproach::collision_reward  = -3;
 // Misc
 double PolarApproach::out_of_space_reward = -100;
 double PolarApproach::step_reward         = -1;
